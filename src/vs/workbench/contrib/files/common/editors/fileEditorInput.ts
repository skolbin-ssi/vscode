/*---------------------------------------------------------------------------------------------
 *  Copyright (c) Microsoft Corporation. All rights reserved.
 *  Licensed under the MIT License. See License.txt in the project root for license information.
 *--------------------------------------------------------------------------------------------*/

import { localize } from 'vs/nls';
import { URI } from 'vs/base/common/uri';
import { EncodingMode, IFileEditorInput, Verbosity, TextResourceEditorInput, GroupIdentifier, IMoveResult, isTextEditor } from 'vs/workbench/common/editor';
import { BinaryEditorModel } from 'vs/workbench/common/editor/binaryEditorModel';
import { FileOperationError, FileOperationResult, IFileService } from 'vs/platform/files/common/files';
import { ITextFileService, TextFileEditorModelState, TextFileLoadReason, TextFileOperationError, TextFileOperationResult, ITextFileEditorModel } from 'vs/workbench/services/textfile/common/textfiles';
import { IInstantiationService } from 'vs/platform/instantiation/common/instantiation';
import { IReference, dispose, DisposableStore } from 'vs/base/common/lifecycle';
import { ITextModelService } from 'vs/editor/common/services/resolverService';
import { FILE_EDITOR_INPUT_ID, TEXT_FILE_EDITOR_ID, BINARY_FILE_EDITOR_ID } from 'vs/workbench/contrib/files/common/files';
import { ILabelService } from 'vs/platform/label/common/label';
import { IFilesConfigurationService } from 'vs/workbench/services/filesConfiguration/common/filesConfigurationService';
import { IEditorService } from 'vs/workbench/services/editor/common/editorService';
import { IEditorGroupsService } from 'vs/workbench/services/editor/common/editorGroupsService';
import { isEqual } from 'vs/base/common/resources';
import { Event } from 'vs/base/common/event';
import { IEditorViewState } from 'vs/editor/common/editorCommon';

const enum ForceOpenAs {
	None,
	Text,
	Binary
}

export abstract class BaseFileEditorInput extends TextResourceEditorInput implements IFileEditorInput {

	private preferredEncoding: string | undefined;
	private preferredMode: string | undefined;

	protected forceOpenAs: ForceOpenAs = ForceOpenAs.None;

	private model: ITextFileEditorModel | undefined = undefined;
	private cachedTextFileModelReference: IReference<ITextFileEditorModel> | undefined = undefined;

	private modelListeners: DisposableStore = this._register(new DisposableStore());

	constructor(
		resource: URI,
		preferredEncoding: string | undefined,
		preferredMode: string | undefined,
		@IInstantiationService private readonly instantiationService: IInstantiationService,
		@ITextFileService textFileService: ITextFileService,
		@ITextModelService private readonly textModelResolverService: ITextModelService,
		@ILabelService labelService: ILabelService,
		@IFileService fileService: IFileService,
		@IFilesConfigurationService filesConfigurationService: IFilesConfigurationService,
		@IEditorService editorService: IEditorService,
		@IEditorGroupsService editorGroupService: IEditorGroupsService
	) {
		super(resource, editorService, editorGroupService, textFileService, labelService, fileService, filesConfigurationService);

		this.model = this.textFileService.files.get(resource);

		if (preferredEncoding) {
			this.setPreferredEncoding(preferredEncoding);
		}

		if (preferredMode) {
			this.setPreferredMode(preferredMode);
		}

		// If a file model already exists, make sure to wire it in
		if (this.model) {
			this.registerModelListeners(this.model);
		}
	}

	protected registerListeners(): void {
		super.registerListeners();

		// Attach to model that matches our resource once created
		this._register(this.textFileService.files.onDidCreate(model => this.onDidCreateTextFileModel(model)));
	}

	private onDidCreateTextFileModel(model: ITextFileEditorModel): void {

		// Once the text file model is created, we keep it inside
		// the input to be able to implement some methods properly
		if (isEqual(model.resource, this.resource)) {
			this.model = model;

			this.registerModelListeners(model);
		}
	}

	private registerModelListeners(model: ITextFileEditorModel): void {

		// Clear any old
		this.modelListeners.clear();

		// re-emit some events from the model
		this.modelListeners.add(model.onDidChangeDirty(() => this._onDidChangeDirty.fire()));
		this.modelListeners.add(model.onDidChangeOrphaned(() => this._onDidChangeLabel.fire()));

		// important: treat save errors as potential dirty change because
		// a file that is in save conflict or error will report dirty even
		// if auto save is turned on.
		this.modelListeners.add(model.onDidSaveError(() => this._onDidChangeDirty.fire()));

		// remove model association once it gets disposed
		this.modelListeners.add(Event.once(model.onDispose)(() => {
			this.modelListeners.clear();
			this.model = undefined;
		}));
	}

	getEncoding(): string | undefined {
		if (this.model) {
			return this.model.getEncoding();
		}

		return this.preferredEncoding;
	}

	getPreferredEncoding(): string | undefined {
		return this.preferredEncoding;
	}

	setEncoding(encoding: string, mode: EncodingMode): void {
		this.setPreferredEncoding(encoding);

		this.model?.setEncoding(encoding, mode);
	}

	setPreferredEncoding(encoding: string): void {
		this.preferredEncoding = encoding;

		// encoding is a good hint to open the file as text
		this.setForceOpenAsText();
	}

	getPreferredMode(): string | undefined {
		return this.preferredMode;
	}

	setMode(mode: string): void {
		this.setPreferredMode(mode);

		this.model?.setMode(mode);
	}

	setPreferredMode(mode: string): void {
		this.preferredMode = mode;

		// mode is a good hint to open the file as text
		this.setForceOpenAsText();
	}

	setForceOpenAsText(): void {
		this.forceOpenAs = ForceOpenAs.Text;
	}

	setForceOpenAsBinary(): void {
		this.forceOpenAs = ForceOpenAs.Binary;
	}

	getName(): string {
		return this.decorateLabel(super.getName());
	}

	getTitle(verbosity: Verbosity): string {
		return this.decorateLabel(super.getTitle(verbosity));
	}

	private decorateLabel(label: string): string {
		const orphaned = this.model?.hasState(TextFileEditorModelState.ORPHAN);
		const readonly = this.isReadonly();

		if (orphaned && readonly) {
			return localize('orphanedReadonlyFile', "{0} (deleted, read-only)", label);
		}

		if (orphaned) {
			return localize('orphanedFile', "{0} (deleted)", label);
		}

		if (readonly) {
			return localize('readonlyFile', "{0} (read-only)", label);
		}

		return label;
	}

	isDirty(): boolean {
		return !!(this.model?.isDirty());
	}

	isReadonly(): boolean {
		if (this.model) {
			return this.model.isReadonly();
		}

		return super.isReadonly();
	}

	isSaving(): boolean {
		if (this.model?.hasState(TextFileEditorModelState.SAVED) || this.model?.hasState(TextFileEditorModelState.CONFLICT) || this.model?.hasState(TextFileEditorModelState.ERROR)) {
			return false; // require the model to be dirty and not in conflict or error state
		}

		// Note: currently not checking for ModelState.PENDING_SAVE for a reason
		// because we currently miss an event for this state change on editors
		// and it could result in bad UX where an editor can be closed even though
		// it shows up as dirty and has not finished saving yet.

		return super.isSaving();
	}

	resolve(): Promise<ITextFileEditorModel | BinaryEditorModel> {

		// Resolve as binary
		if (this.forceOpenAs === ForceOpenAs.Binary) {
			return this.doResolveAsBinary();
		}

		// Resolve as text
		return this.doResolveAsText();
	}

	private async doResolveAsText(): Promise<ITextFileEditorModel | BinaryEditorModel> {

		// Resolve as text
		try {
			await this.textFileService.files.resolve(this.resource, {
				mode: this.preferredMode,
				encoding: this.preferredEncoding,
				reload: { async: true }, // trigger a reload of the model if it exists already but do not wait to show the model
				allowBinary: this.forceOpenAs === ForceOpenAs.Text,
				reason: TextFileLoadReason.EDITOR
			});

			// This is a bit ugly, because we first resolve the model and then resolve a model reference. the reason being that binary
			// or very large files do not resolve to a text file model but should be opened as binary files without text. First calling into
			// resolve() ensures we are not creating model references for these kind of resources.
			// In addition we have a bit of payload to take into account (encoding, reload) that the text resolver does not handle yet.
			if (!this.cachedTextFileModelReference) {
				this.cachedTextFileModelReference = await this.textModelResolverService.createModelReference(this.resource) as IReference<ITextFileEditorModel>;
			}

			return this.cachedTextFileModelReference.object;
		} catch (error) {

			// In case of an error that indicates that the file is binary or too large, just return with the binary editor model
			if (
				(<TextFileOperationError>error).textFileOperationResult === TextFileOperationResult.FILE_IS_BINARY ||
				(<FileOperationError>error).fileOperationResult === FileOperationResult.FILE_TOO_LARGE
			) {
				return this.doResolveAsBinary();
			}

			// Bubble any other error up
			throw error;
		}
	}

	private async doResolveAsBinary(): Promise<BinaryEditorModel> {
		return this.instantiationService.createInstance(BinaryEditorModel, this.resource, this.getName()).load();
	}

	isResolved(): boolean {
		return !!this.model;
	}

<<<<<<< HEAD
=======
	move(group: GroupIdentifier, target: URI): IMoveResult {
		return {
			editor: {
				resource: target,
				encoding: this.getEncoding(),
				options: {
					viewState: this.getViewStateFor(group)
				}
			}
		};
	}

	private getViewStateFor(group: GroupIdentifier): IEditorViewState | undefined {
		for (const editor of this.editorService.visibleControls) {
			if (editor.group.id === group && isEqual(editor.input.resource, this.resource)) {
				if (isTextEditor(editor)) {
					return editor.getViewState();
				}
			}
		}

		return undefined;
	}

	matches(otherInput: unknown): boolean {
		if (super.matches(otherInput) === true) {
			return true;
		}

		if (otherInput) {
			return otherInput instanceof FileEditorInput && otherInput.resource.toString() === this.resource.toString();
		}

		return false;
	}

>>>>>>> 33a65245
	dispose(): void {

		// Model
		this.model = undefined;

		// Model reference
		dispose(this.cachedTextFileModelReference);
		this.cachedTextFileModelReference = undefined;

		super.dispose();
	}
}

/**
 * A file editor input is the input type for the file editor of file system resources.
 */
export class FileEditorInput extends BaseFileEditorInput {

	getTypeId(): string {
		return FILE_EDITOR_INPUT_ID;
	}

	getPreferredEditorId(candidates: string[]): string {
		return this.forceOpenAs === ForceOpenAs.Binary ? BINARY_FILE_EDITOR_ID : TEXT_FILE_EDITOR_ID;
	}

	matches(otherInput: unknown): boolean {
		if (super.matches(otherInput) === true) {
			return true;
		}

		if (otherInput) {
			return otherInput instanceof FileEditorInput && otherInput.resource.toString() === this.resource.toString();
		}

		return false;
	}
}<|MERGE_RESOLUTION|>--- conflicted
+++ resolved
@@ -266,8 +266,6 @@
 		return !!this.model;
 	}
 
-<<<<<<< HEAD
-=======
 	move(group: GroupIdentifier, target: URI): IMoveResult {
 		return {
 			editor: {
@@ -292,19 +290,6 @@
 		return undefined;
 	}
 
-	matches(otherInput: unknown): boolean {
-		if (super.matches(otherInput) === true) {
-			return true;
-		}
-
-		if (otherInput) {
-			return otherInput instanceof FileEditorInput && otherInput.resource.toString() === this.resource.toString();
-		}
-
-		return false;
-	}
-
->>>>>>> 33a65245
 	dispose(): void {
 
 		// Model
