/*---------------------------------------------------------------------------------------------
 *  Copyright (c) Microsoft Corporation. All rights reserved.
 *  Licensed under the MIT License. See License.txt in the project root for license information.
 *--------------------------------------------------------------------------------------------*/

import { VSBuffer } from 'vs/base/common/buffer';
import { CancellationToken } from 'vs/base/common/cancellation';
import { IRemoteConsoleLog } from 'vs/base/common/console';
import { SerializedError } from 'vs/base/common/errors';
import { IRelativePattern } from 'vs/base/common/glob';
import { IMarkdownString } from 'vs/base/common/htmlContent';
import { IDisposable } from 'vs/base/common/lifecycle';
import Severity from 'vs/base/common/severity';
import { URI, UriComponents } from 'vs/base/common/uri';
import { RenderLineNumbersType, TextEditorCursorStyle } from 'vs/editor/common/config/editorOptions';
import { IPosition } from 'vs/editor/common/core/position';
import { IRange } from 'vs/editor/common/core/range';
import { ISelection, Selection } from 'vs/editor/common/core/selection';
import * as editorCommon from 'vs/editor/common/editorCommon';
import { EndOfLineSequence, ISingleEditOperation } from 'vs/editor/common/model';
import { IModelChangedEvent } from 'vs/editor/common/model/mirrorTextModel';
import * as modes from 'vs/editor/common/modes';
import { CharacterPair, CommentRule, EnterAction } from 'vs/editor/common/modes/languageConfiguration';
import { ICommandHandlerDescription } from 'vs/platform/commands/common/commands';
import { ConfigurationTarget, IConfigurationData, IConfigurationChange, IConfigurationOverrides } from 'vs/platform/configuration/common/configuration';
import { ConfigurationScope } from 'vs/platform/configuration/common/configurationRegistry';
import { ExtensionIdentifier, IExtensionDescription } from 'vs/platform/extensions/common/extensions';
import * as files from 'vs/platform/files/common/files';
import { ResourceLabelFormatter } from 'vs/platform/label/common/label';
import { LogLevel } from 'vs/platform/log/common/log';
import { IMarkerData } from 'vs/platform/markers/common/markers';
import { IProgressOptions, IProgressStep } from 'vs/platform/progress/common/progress';
import * as quickInput from 'vs/platform/quickinput/common/quickInput';
import { RemoteAuthorityResolverErrorCode, ResolverResult, TunnelDescription } from 'vs/platform/remote/common/remoteAuthorityResolver';
import * as statusbar from 'vs/workbench/services/statusbar/common/statusbar';
import { ClassifiedEvent, GDPRClassification, StrictPropertyCheck } from 'vs/platform/telemetry/common/gdprTypings';
import { ITelemetryInfo } from 'vs/platform/telemetry/common/telemetry';
import { ThemeColor } from 'vs/platform/theme/common/themeService';
import { EditorViewColumn } from 'vs/workbench/api/common/shared/editor';
import * as tasks from 'vs/workbench/api/common/shared/tasks';
import { IRevealOptions, ITreeItem } from 'vs/workbench/common/views';
import { IAdapterDescriptor, IConfig, IDebugSessionReplMode } from 'vs/workbench/contrib/debug/common/debug';
import { ITextQueryBuilderOptions } from 'vs/workbench/contrib/search/common/queryBuilder';
import { ITerminalDimensions, IShellLaunchConfig } from 'vs/workbench/contrib/terminal/common/terminal';
import { ExtensionActivationError } from 'vs/workbench/services/extensions/common/extensions';
import { createExtHostContextProxyIdentifier as createExtId, createMainContextProxyIdentifier as createMainId, IRPCProtocol } from 'vs/workbench/services/extensions/common/proxyIdentifier';
import * as search from 'vs/workbench/services/search/common/search';
import { SaveReason } from 'vs/workbench/common/editor';
import { ExtensionActivationReason } from 'vs/workbench/api/common/extHostExtensionActivator';
import { TunnelDto } from 'vs/workbench/api/common/extHostTunnelService';
import { TunnelOptions } from 'vs/platform/remote/common/tunnel';
import { Timeline, TimelineChangeEvent, TimelineOptions, TimelineProviderDescriptor, InternalTimelineOptions } from 'vs/workbench/contrib/timeline/common/timeline';
import { revive } from 'vs/base/common/marshalling';
import { INotebookMimeTypeSelector, IOutput, INotebookDisplayOrder } from 'vs/workbench/contrib/notebook/common/notebookCommon';
import { CallHierarchyItem } from 'vs/workbench/contrib/callHierarchy/common/callHierarchy';
import { Dto } from 'vs/base/common/types';

export interface IEnvironment {
	isExtensionDevelopmentDebug: boolean;
	appName: string;
	appRoot?: URI;
	appLanguage: string;
	appUriScheme: string;
	appSettingsHome?: URI;
	extensionDevelopmentLocationURI?: URI[];
	extensionTestsLocationURI?: URI;
	globalStorageHome: URI;
	userHome: URI;
	webviewResourceRoot: string;
	webviewCspSource: string;
	useHostProxy?: boolean;
}

export interface IStaticWorkspaceData {
	id: string;
	name: string;
	configuration?: UriComponents | null;
	isUntitled?: boolean | null;
}

export interface IWorkspaceData extends IStaticWorkspaceData {
	folders: { uri: UriComponents, name: string, index: number; }[];
}

export interface IInitData {
	version: string;
	commit?: string;
	parentPid: number;
	environment: IEnvironment;
	workspace?: IStaticWorkspaceData | null;
	resolvedExtensions: ExtensionIdentifier[];
	hostExtensions: ExtensionIdentifier[];
	extensions: IExtensionDescription[];
	telemetryInfo: ITelemetryInfo;
	logLevel: LogLevel;
	logsLocation: URI;
	logFile: URI;
	autoStart: boolean;
	remote: { isRemote: boolean; authority: string | undefined; };
	uiKind: UIKind;
}

export interface IConfigurationInitData extends IConfigurationData {
	configurationScopes: [string, ConfigurationScope | undefined][];
}

export interface IExtHostContext extends IRPCProtocol {
	remoteAuthority: string;
}

export interface IMainContext extends IRPCProtocol {
}

export enum UIKind {
	Desktop = 1,
	Web = 2
}

// --- main thread

export interface MainThreadClipboardShape extends IDisposable {
	$readText(): Promise<string>;
	$writeText(value: string): Promise<void>;
}

export interface MainThreadCommandsShape extends IDisposable {
	$registerCommand(id: string): void;
	$unregisterCommand(id: string): void;
	$executeCommand<T>(id: string, args: any[], retry: boolean): Promise<T | undefined>;
	$getCommands(): Promise<string[]>;
}

export interface CommentProviderFeatures {
	reactionGroup?: modes.CommentReaction[];
	reactionHandler?: boolean;
}

export type CommentThreadChanges = Partial<{
	range: IRange,
	label: string,
	contextValue: string,
	comments: modes.Comment[],
	collapseState: modes.CommentThreadCollapsibleState;
}>;

export interface MainThreadCommentsShape extends IDisposable {
	$registerCommentController(handle: number, id: string, label: string): void;
	$unregisterCommentController(handle: number): void;
	$updateCommentControllerFeatures(handle: number, features: CommentProviderFeatures): void;
	$createCommentThread(handle: number, commentThreadHandle: number, threadId: string, resource: UriComponents, range: IRange, extensionId: ExtensionIdentifier): modes.CommentThread | undefined;
	$updateCommentThread(handle: number, commentThreadHandle: number, threadId: string, resource: UriComponents, changes: CommentThreadChanges): void;
	$deleteCommentThread(handle: number, commentThreadHandle: number): void;
	$onDidCommentThreadsChange(handle: number, event: modes.CommentThreadChangedEvent): void;
}

export interface MainThreadAuthenticationShape extends IDisposable {
	$registerAuthenticationProvider(id: string, displayName: string): void;
	$unregisterAuthenticationProvider(id: string): void;
	$onDidChangeSessions(id: string): void;
	$getSessionsPrompt(providerId: string, providerName: string, extensionId: string, extensionName: string): Promise<boolean>;
	$loginPrompt(providerId: string, providerName: string, extensionId: string, extensionName: string): Promise<boolean>;
}

export interface MainThreadConfigurationShape extends IDisposable {
	$updateConfigurationOption(target: ConfigurationTarget | null, key: string, value: any, overrides: IConfigurationOverrides | undefined, scopeToLanguage: boolean | undefined): Promise<void>;
	$removeConfigurationOption(target: ConfigurationTarget | null, key: string, overrides: IConfigurationOverrides | undefined, scopeToLanguage: boolean | undefined): Promise<void>;
}

export interface MainThreadDiagnosticsShape extends IDisposable {
	$changeMany(owner: string, entries: [UriComponents, IMarkerData[] | undefined][]): void;
	$clear(owner: string): void;
}

export interface MainThreadDialogOpenOptions {
	defaultUri?: UriComponents;
	openLabel?: string;
	canSelectFiles?: boolean;
	canSelectFolders?: boolean;
	canSelectMany?: boolean;
	filters?: { [name: string]: string[]; };
	title?: string;
}

export interface MainThreadDialogSaveOptions {
	defaultUri?: UriComponents;
	saveLabel?: string;
	filters?: { [name: string]: string[]; };
	title?: string;
}

export interface MainThreadDiaglogsShape extends IDisposable {
	$showOpenDialog(options: MainThreadDialogOpenOptions): Promise<UriComponents[] | undefined>;
	$showSaveDialog(options: MainThreadDialogSaveOptions): Promise<UriComponents | undefined>;
}

export interface MainThreadDecorationsShape extends IDisposable {
	$registerDecorationProvider(handle: number, label: string): void;
	$unregisterDecorationProvider(handle: number): void;
	$onDidChange(handle: number, resources: UriComponents[] | null): void;
}

export interface MainThreadDocumentContentProvidersShape extends IDisposable {
	$registerTextContentProvider(handle: number, scheme: string): void;
	$unregisterTextContentProvider(handle: number): void;
	$onVirtualDocumentChange(uri: UriComponents, value: string): void;
}

export interface MainThreadDocumentsShape extends IDisposable {
	$tryCreateDocument(options?: { language?: string; content?: string; }): Promise<UriComponents>;
	$tryOpenDocument(uri: UriComponents): Promise<void>;
	$trySaveDocument(uri: UriComponents): Promise<boolean>;
}

export interface ITextEditorConfigurationUpdate {
	tabSize?: number | 'auto';
	indentSize?: number | 'tabSize';
	insertSpaces?: boolean | 'auto';
	cursorStyle?: TextEditorCursorStyle;
	lineNumbers?: RenderLineNumbersType;
}

export interface IResolvedTextEditorConfiguration {
	tabSize: number;
	indentSize: number;
	insertSpaces: boolean;
	cursorStyle: TextEditorCursorStyle;
	lineNumbers: RenderLineNumbersType;
}

export enum TextEditorRevealType {
	Default = 0,
	InCenter = 1,
	InCenterIfOutsideViewport = 2,
	AtTop = 3
}

export interface IUndoStopOptions {
	undoStopBefore: boolean;
	undoStopAfter: boolean;
}

export interface IApplyEditsOptions extends IUndoStopOptions {
	setEndOfLine?: EndOfLineSequence;
}

export interface ITextDocumentShowOptions {
	position?: EditorViewColumn;
	preserveFocus?: boolean;
	pinned?: boolean;
	selection?: IRange;
}

export interface MainThreadTextEditorsShape extends IDisposable {
	$tryShowTextDocument(resource: UriComponents, options: ITextDocumentShowOptions): Promise<string | undefined>;
	$registerTextEditorDecorationType(key: string, options: editorCommon.IDecorationRenderOptions): void;
	$removeTextEditorDecorationType(key: string): void;
	$tryShowEditor(id: string, position: EditorViewColumn): Promise<void>;
	$tryHideEditor(id: string): Promise<void>;
	$trySetOptions(id: string, options: ITextEditorConfigurationUpdate): Promise<void>;
	$trySetDecorations(id: string, key: string, ranges: editorCommon.IDecorationOptions[]): Promise<void>;
	$trySetDecorationsFast(id: string, key: string, ranges: number[]): Promise<void>;
	$tryRevealRange(id: string, range: IRange, revealType: TextEditorRevealType): Promise<void>;
	$trySetSelections(id: string, selections: ISelection[]): Promise<void>;
	$tryApplyEdits(id: string, modelVersionId: number, edits: ISingleEditOperation[], opts: IApplyEditsOptions): Promise<boolean>;
	$tryApplyWorkspaceEdit(workspaceEditDto: IWorkspaceEditDto): Promise<boolean>;
	$tryInsertSnippet(id: string, template: string, selections: readonly IRange[], opts: IUndoStopOptions): Promise<boolean>;
	$getDiffInformation(id: string): Promise<editorCommon.ILineChange[]>;
}

export interface MainThreadTreeViewsShape extends IDisposable {
	$registerTreeViewDataProvider(treeViewId: string, options: { showCollapseAll: boolean, canSelectMany: boolean; }): void;
	$refresh(treeViewId: string, itemsToRefresh?: { [treeItemHandle: string]: ITreeItem; }): Promise<void>;
	$reveal(treeViewId: string, treeItem: ITreeItem, parentChain: ITreeItem[], options: IRevealOptions): Promise<void>;
	$setMessage(treeViewId: string, message: string): void;
	$setTitle(treeViewId: string, title: string): void;
}

export interface MainThreadDownloadServiceShape extends IDisposable {
	$download(uri: UriComponents, to: UriComponents): Promise<void>;
}

export interface MainThreadErrorsShape extends IDisposable {
	$onUnexpectedError(err: any | SerializedError): void;
}

export interface MainThreadConsoleShape extends IDisposable {
	$logExtensionHostMessage(msg: IRemoteConsoleLog): void;
}

export interface MainThreadKeytarShape extends IDisposable {
	$getPassword(service: string, account: string): Promise<string | null>;
	$setPassword(service: string, account: string, password: string): Promise<void>;
	$deletePassword(service: string, account: string): Promise<boolean>;
	$findPassword(service: string): Promise<string | null>;
	$findCredentials(service: string): Promise<Array<{ account: string, password: string; }>>;
}

export interface IRegExpDto {
	pattern: string;
	flags?: string;
}
export interface IIndentationRuleDto {
	decreaseIndentPattern: IRegExpDto;
	increaseIndentPattern: IRegExpDto;
	indentNextLinePattern?: IRegExpDto;
	unIndentedLinePattern?: IRegExpDto;
}
export interface IOnEnterRuleDto {
	beforeText: IRegExpDto;
	afterText?: IRegExpDto;
	oneLineAboveText?: IRegExpDto;
	action: EnterAction;
}
export interface ILanguageConfigurationDto {
	comments?: CommentRule;
	brackets?: CharacterPair[];
	wordPattern?: IRegExpDto;
	indentationRules?: IIndentationRuleDto;
	onEnterRules?: IOnEnterRuleDto[];
	__electricCharacterSupport?: {
		brackets?: any;
		docComment?: {
			scope: string;
			open: string;
			lineStart: string;
			close?: string;
		};
	};
	__characterPairSupport?: {
		autoClosingPairs: {
			open: string;
			close: string;
			notIn?: string[];
		}[];
	};
}

export type GlobPattern = string | { base: string; pattern: string; };

export interface IDocumentFilterDto {
	$serialized: true;
	language?: string;
	scheme?: string;
	pattern?: string | IRelativePattern;
	exclusive?: boolean;
}

export interface ISignatureHelpProviderMetadataDto {
	readonly triggerCharacters: readonly string[];
	readonly retriggerCharacters: readonly string[];
}

export interface MainThreadLanguageFeaturesShape extends IDisposable {
	$unregister(handle: number): void;
	$registerDocumentSymbolProvider(handle: number, selector: IDocumentFilterDto[], label: string): void;
	$registerCodeLensSupport(handle: number, selector: IDocumentFilterDto[], eventHandle: number | undefined): void;
	$emitCodeLensEvent(eventHandle: number, event?: any): void;
	$registerDefinitionSupport(handle: number, selector: IDocumentFilterDto[]): void;
	$registerDeclarationSupport(handle: number, selector: IDocumentFilterDto[]): void;
	$registerImplementationSupport(handle: number, selector: IDocumentFilterDto[]): void;
	$registerTypeDefinitionSupport(handle: number, selector: IDocumentFilterDto[]): void;
	$registerHoverProvider(handle: number, selector: IDocumentFilterDto[]): void;
	$registerEvaluatableExpressionProvider(handle: number, selector: IDocumentFilterDto[]): void;
	$registerDocumentHighlightProvider(handle: number, selector: IDocumentFilterDto[]): void;
	$registerReferenceSupport(handle: number, selector: IDocumentFilterDto[]): void;
	$registerQuickFixSupport(handle: number, selector: IDocumentFilterDto[], metadata: ICodeActionProviderMetadataDto, displayName: string): void;
	$registerDocumentFormattingSupport(handle: number, selector: IDocumentFilterDto[], extensionId: ExtensionIdentifier, displayName: string): void;
	$registerRangeFormattingSupport(handle: number, selector: IDocumentFilterDto[], extensionId: ExtensionIdentifier, displayName: string): void;
	$registerOnTypeFormattingSupport(handle: number, selector: IDocumentFilterDto[], autoFormatTriggerCharacters: string[], extensionId: ExtensionIdentifier): void;
	$registerNavigateTypeSupport(handle: number): void;
	$registerRenameSupport(handle: number, selector: IDocumentFilterDto[], supportsResolveInitialValues: boolean): void;
	$registerDocumentSemanticTokensProvider(handle: number, selector: IDocumentFilterDto[], legend: modes.SemanticTokensLegend, eventHandle: number | undefined): void;
	$emitDocumentSemanticTokensEvent(eventHandle: number): void;
	$registerDocumentRangeSemanticTokensProvider(handle: number, selector: IDocumentFilterDto[], legend: modes.SemanticTokensLegend): void;
	$registerSuggestSupport(handle: number, selector: IDocumentFilterDto[], triggerCharacters: string[], supportsResolveDetails: boolean, extensionId: ExtensionIdentifier): void;
	$registerSignatureHelpProvider(handle: number, selector: IDocumentFilterDto[], metadata: ISignatureHelpProviderMetadataDto): void;
	$registerDocumentLinkProvider(handle: number, selector: IDocumentFilterDto[], supportsResolve: boolean): void;
	$registerDocumentColorProvider(handle: number, selector: IDocumentFilterDto[]): void;
	$registerFoldingRangeProvider(handle: number, selector: IDocumentFilterDto[]): void;
	$registerSelectionRangeProvider(handle: number, selector: IDocumentFilterDto[]): void;
	$registerCallHierarchyProvider(handle: number, selector: IDocumentFilterDto[]): void;
	$setLanguageConfiguration(handle: number, languageId: string, configuration: ILanguageConfigurationDto): void;
}

export interface MainThreadLanguagesShape extends IDisposable {
	$getLanguages(): Promise<string[]>;
	$changeLanguage(resource: UriComponents, languageId: string): Promise<void>;
}

export interface MainThreadMessageOptions {
	extension?: IExtensionDescription;
	modal?: boolean;
}

export interface MainThreadMessageServiceShape extends IDisposable {
	$showMessage(severity: Severity, message: string, options: MainThreadMessageOptions, commands: { title: string; isCloseAffordance: boolean; handle: number; }[]): Promise<number | undefined>;
}

export interface MainThreadOutputServiceShape extends IDisposable {
	$register(label: string, log: boolean, file?: UriComponents): Promise<string>;
	$append(channelId: string, value: string): Promise<void> | undefined;
	$update(channelId: string): Promise<void> | undefined;
	$clear(channelId: string, till: number): Promise<void> | undefined;
	$reveal(channelId: string, preserveFocus: boolean): Promise<void> | undefined;
	$close(channelId: string): Promise<void> | undefined;
	$dispose(channelId: string): Promise<void> | undefined;
}

export interface MainThreadProgressShape extends IDisposable {

	$startProgress(handle: number, options: IProgressOptions, extension?: IExtensionDescription): void;
	$progressReport(handle: number, message: IProgressStep): void;
	$progressEnd(handle: number): void;
}

export interface TerminalLaunchConfig {
	name?: string;
	shellPath?: string;
	shellArgs?: string[] | string;
	cwd?: string | UriComponents;
	env?: { [key: string]: string | null; };
	waitOnExit?: boolean;
	strictEnv?: boolean;
	hideFromUser?: boolean;
	isExtensionTerminal?: boolean;
}

export interface MainThreadTerminalServiceShape extends IDisposable {
	$createTerminal(config: TerminalLaunchConfig): Promise<{ id: number, name: string; }>;
	$dispose(terminalId: number): void;
	$hide(terminalId: number): void;
	$sendText(terminalId: number, text: string, addNewLine: boolean): void;
	$show(terminalId: number, preserveFocus: boolean): void;
	$startSendingDataEvents(): void;
	$stopSendingDataEvents(): void;
	$startHandlingLinks(): void;
	$stopHandlingLinks(): void;

	// Process
	$sendProcessTitle(terminalId: number, title: string): void;
	$sendProcessData(terminalId: number, data: string): void;
	$sendProcessReady(terminalId: number, pid: number, cwd: string): void;
	$sendProcessExit(terminalId: number, exitCode: number | undefined): void;
	$sendProcessInitialCwd(terminalId: number, cwd: string): void;
	$sendProcessCwd(terminalId: number, initialCwd: string): void;
	$sendOverrideDimensions(terminalId: number, dimensions: ITerminalDimensions | undefined): void;
	$sendResolvedLaunchConfig(terminalId: number, shellLaunchConfig: IShellLaunchConfig): void;
}

export interface TransferQuickPickItems extends quickInput.IQuickPickItem {
	handle: number;
}

export interface TransferQuickInputButton {
	handle: number;
	iconPath: { dark: URI; light?: URI; } | { id: string; };
	tooltip?: string;
}

export type TransferQuickInput = TransferQuickPick | TransferInputBox;

export interface BaseTransferQuickInput {

	[key: string]: any;

	id: number;

	type?: 'quickPick' | 'inputBox';

	enabled?: boolean;

	busy?: boolean;

	visible?: boolean;
}

export interface TransferQuickPick extends BaseTransferQuickInput {

	type?: 'quickPick';

	value?: string;

	placeholder?: string;

	buttons?: TransferQuickInputButton[];

	items?: TransferQuickPickItems[];

	activeItems?: number[];

	selectedItems?: number[];

	canSelectMany?: boolean;

	ignoreFocusOut?: boolean;

	matchOnDescription?: boolean;

	matchOnDetail?: boolean;

	sortByLabel?: boolean;
}

export interface TransferInputBox extends BaseTransferQuickInput {

	type?: 'inputBox';

	value?: string;

	placeholder?: string;

	password?: boolean;

	buttons?: TransferQuickInputButton[];

	prompt?: string;

	validationMessage?: string;
}

export interface IInputBoxOptions {
	value?: string;
	valueSelection?: [number, number];
	prompt?: string;
	placeHolder?: string;
	password?: boolean;
	ignoreFocusOut?: boolean;
}

export interface MainThreadQuickOpenShape extends IDisposable {
	$show(instance: number, options: quickInput.IPickOptions<TransferQuickPickItems>, token: CancellationToken): Promise<number | number[] | undefined>;
	$setItems(instance: number, items: TransferQuickPickItems[]): Promise<void>;
	$setError(instance: number, error: Error): Promise<void>;
	$input(options: IInputBoxOptions | undefined, validateInput: boolean, token: CancellationToken): Promise<string>;
	$createOrUpdate(params: TransferQuickInput): Promise<void>;
	$dispose(id: number): Promise<void>;
}

export interface MainThreadStatusBarShape extends IDisposable {
	$setEntry(id: number, statusId: string, statusName: string, text: string, tooltip: string | undefined, command: ICommandDto | undefined, color: string | ThemeColor | undefined, alignment: statusbar.StatusbarAlignment, priority: number | undefined): void;
	$dispose(id: number): void;
}

export interface MainThreadStorageShape extends IDisposable {
	$getValue<T>(shared: boolean, key: string): Promise<T | undefined>;
	$setValue(shared: boolean, key: string, value: object): Promise<void>;
}

export interface MainThreadTelemetryShape extends IDisposable {
	$publicLog(eventName: string, data?: any): void;
	$publicLog2<E extends ClassifiedEvent<T> = never, T extends GDPRClassification<T> = never>(eventName: string, data?: StrictPropertyCheck<T, E>): void;
}

export interface MainThreadEditorInsetsShape extends IDisposable {
	$createEditorInset(handle: number, id: string, uri: UriComponents, line: number, height: number, options: modes.IWebviewOptions, extensionId: ExtensionIdentifier, extensionLocation: UriComponents): Promise<void>;
	$disposeEditorInset(handle: number): void;

	$setHtml(handle: number, value: string): void;
	$setOptions(handle: number, options: modes.IWebviewOptions): void;
	$postMessage(handle: number, value: any): Promise<boolean>;
}

export interface ExtHostEditorInsetsShape {
	$onDidDispose(handle: number): void;
	$onDidReceiveMessage(handle: number, message: any): void;
}

export type WebviewPanelHandle = string;

export interface WebviewPanelShowOptions {
	readonly viewColumn?: EditorViewColumn;
	readonly preserveFocus?: boolean;
}

export interface WebviewExtensionDescription {
	readonly id: ExtensionIdentifier;
	readonly location: UriComponents;
}

<<<<<<< HEAD
export interface NotebookExtensionDescription {
	readonly id: ExtensionIdentifier;
	readonly location: UriComponents;
}

export enum WebviewEditorCapabilities {
	Editable,
	SupportsHotExit,
=======
export interface CustomTextEditorCapabilities {
	readonly supportsMove?: boolean;
>>>>>>> 2e1e4849
}

export interface MainThreadWebviewsShape extends IDisposable {
	$createWebviewPanel(extension: WebviewExtensionDescription, handle: WebviewPanelHandle, viewType: string, title: string, showOptions: WebviewPanelShowOptions, options: modes.IWebviewPanelOptions & modes.IWebviewOptions): void;
	$disposeWebview(handle: WebviewPanelHandle): void;
	$reveal(handle: WebviewPanelHandle, showOptions: WebviewPanelShowOptions): void;
	$setTitle(handle: WebviewPanelHandle, value: string): void;
	$setIconPath(handle: WebviewPanelHandle, value: { light: UriComponents, dark: UriComponents; } | undefined): void;

	$setHtml(handle: WebviewPanelHandle, value: string): void;
	$setOptions(handle: WebviewPanelHandle, options: modes.IWebviewOptions): void;

	$postMessage(handle: WebviewPanelHandle, value: any): Promise<boolean>;

	$registerSerializer(viewType: string): void;
	$unregisterSerializer(viewType: string): void;

	$registerTextEditorProvider(extension: WebviewExtensionDescription, viewType: string, options: modes.IWebviewPanelOptions, capabilities: CustomTextEditorCapabilities): void;
	$registerCustomEditorProvider(extension: WebviewExtensionDescription, viewType: string, options: modes.IWebviewPanelOptions): void;
	$unregisterEditorProvider(viewType: string): void;

	$onDidEdit(resource: UriComponents, viewType: string, editId: number, label: string | undefined): void;
}

export interface WebviewPanelViewStateData {
	[handle: string]: {
		readonly active: boolean;
		readonly visible: boolean;
		readonly position: EditorViewColumn;
	};
}

export interface ExtHostWebviewsShape {
	$onMessage(handle: WebviewPanelHandle, message: any): void;
	$onMissingCsp(handle: WebviewPanelHandle, extensionId: string): void;
	$onDidChangeWebviewPanelViewStates(newState: WebviewPanelViewStateData): void;
	$onDidDisposeWebviewPanel(handle: WebviewPanelHandle): Promise<void>;

	$deserializeWebviewPanel(newWebviewHandle: WebviewPanelHandle, viewType: string, title: string, state: any, position: EditorViewColumn, options: modes.IWebviewOptions & modes.IWebviewPanelOptions): Promise<void>;

	$resolveWebviewEditor(resource: UriComponents, newWebviewHandle: WebviewPanelHandle, viewType: string, title: string, position: EditorViewColumn, options: modes.IWebviewOptions & modes.IWebviewPanelOptions): Promise<void>;
	$createWebviewCustomEditorDocument(resource: UriComponents, viewType: string): Promise<{ editable: boolean }>;
	$disposeWebviewCustomEditorDocument(resource: UriComponents, viewType: string): Promise<void>;

	$undo(resource: UriComponents, viewType: string, editId: number): Promise<void>;
	$redo(resource: UriComponents, viewType: string, editId: number): Promise<void>;
	$revert(resource: UriComponents, viewType: string, changes: { undoneEdits: number[], redoneEdits: number[] }): Promise<void>;
	$disposeEdits(resourceComponents: UriComponents, viewType: string, editIds: number[]): void;

	$onSave(resource: UriComponents, viewType: string, cancellation: CancellationToken): Promise<void>;
	$onSaveAs(resource: UriComponents, viewType: string, targetResource: UriComponents): Promise<void>;

	$backup(resource: UriComponents, viewType: string, cancellation: CancellationToken): Promise<void>;

	$onMoveCustomEditor(handle: WebviewPanelHandle, newResource: UriComponents, viewType: string): Promise<void>;
}

export enum CellKind {
	Markdown = 1,
	Code = 2
}

export enum CellOutputKind {
	Text = 1,
	Error = 2,
	Rich = 3
}

export interface ICellDto {
	handle: number;
	uri: UriComponents,
	source: string[];
	language: string;
	cellKind: CellKind;
	outputs: IOutput[];
}

export type NotebookCellsSplice = [
	number /* start */,
	number /* delete count */,
	ICellDto[]
];

export type NotebookCellOutputsSplice = [
	number /* start */,
	number /* delete count */,
	IOutput[]
];

export interface MainThreadNotebookShape extends IDisposable {
	$registerNotebookProvider(extension: NotebookExtensionDescription, viewType: string): Promise<void>;
	$unregisterNotebookProvider(viewType: string): Promise<void>;
	$registerNotebookRenderer(extension: NotebookExtensionDescription, type: string, selectors: INotebookMimeTypeSelector, handle: number, preloads: UriComponents[]): Promise<void>;
	$unregisterNotebookRenderer(handle: number): Promise<void>;
	$createNotebookDocument(handle: number, viewType: string, resource: UriComponents): Promise<void>;
	$updateNotebookLanguages(viewType: string, resource: UriComponents, languages: string[]): Promise<void>;
	$spliceNotebookCells(viewType: string, resource: UriComponents, splices: NotebookCellsSplice[], renderers: number[]): Promise<void>;
	$spliceNotebookCellOutputs(viewType: string, resource: UriComponents, cellHandle: number, splices: NotebookCellOutputsSplice[], renderers: number[]): Promise<void>;
}

export interface MainThreadUrlsShape extends IDisposable {
	$registerUriHandler(handle: number, extensionId: ExtensionIdentifier): Promise<void>;
	$unregisterUriHandler(handle: number): Promise<void>;
	$createAppUri(uri: UriComponents): Promise<UriComponents>;
}

export interface ExtHostUrlsShape {
	$handleExternalUri(handle: number, uri: UriComponents): Promise<void>;
}

export interface ITextSearchComplete {
	limitHit?: boolean;
}

export interface MainThreadWorkspaceShape extends IDisposable {
	$startFileSearch(includePattern: string | null, includeFolder: UriComponents | null, excludePatternOrDisregardExcludes: string | false | null, maxResults: number | null, token: CancellationToken): Promise<UriComponents[] | null>;
	$startTextSearch(query: search.IPatternInfo, folder: UriComponents | null, options: ITextQueryBuilderOptions, requestId: number, token: CancellationToken): Promise<ITextSearchComplete | null>;
	$checkExists(folders: UriComponents[], includes: string[], token: CancellationToken): Promise<boolean>;
	$saveAll(includeUntitled?: boolean): Promise<boolean>;
	$updateWorkspaceFolders(extensionName: string, index: number, deleteCount: number, workspaceFoldersToAdd: { uri: UriComponents, name?: string; }[]): Promise<void>;
	$resolveProxy(url: string): Promise<string | undefined>;
}

export interface IFileChangeDto {
	resource: UriComponents;
	type: files.FileChangeType;
}

export interface MainThreadFileSystemShape extends IDisposable {
	$registerFileSystemProvider(handle: number, scheme: string, capabilities: files.FileSystemProviderCapabilities): void;
	$unregisterProvider(handle: number): void;
	$onFileSystemChange(handle: number, resource: IFileChangeDto[]): void;

	$stat(uri: UriComponents): Promise<files.IStat>;
	$readdir(resource: UriComponents): Promise<[string, files.FileType][]>;
	$readFile(resource: UriComponents): Promise<VSBuffer>;
	$writeFile(resource: UriComponents, content: VSBuffer): Promise<void>;
	$rename(resource: UriComponents, target: UriComponents, opts: files.FileOverwriteOptions): Promise<void>;
	$copy(resource: UriComponents, target: UriComponents, opts: files.FileOverwriteOptions): Promise<void>;
	$mkdir(resource: UriComponents): Promise<void>;
	$delete(resource: UriComponents, opts: files.FileDeleteOptions): Promise<void>;
}

export interface MainThreadLabelServiceShape extends IDisposable {
	$registerResourceLabelFormatter(handle: number, formatter: ResourceLabelFormatter): void;
	$unregisterResourceLabelFormatter(handle: number): void;
}

export interface MainThreadSearchShape extends IDisposable {
	$registerFileSearchProvider(handle: number, scheme: string): void;
	$registerTextSearchProvider(handle: number, scheme: string): void;
	$unregisterProvider(handle: number): void;
	$handleFileMatch(handle: number, session: number, data: UriComponents[]): void;
	$handleTextMatch(handle: number, session: number, data: search.IRawFileMatch2[]): void;
	$handleTelemetry(eventName: string, data: any): void;
}

export interface MainThreadTaskShape extends IDisposable {
	$createTaskId(task: tasks.TaskDTO): Promise<string>;
	$registerTaskProvider(handle: number, type: string): Promise<void>;
	$unregisterTaskProvider(handle: number): Promise<void>;
	$fetchTasks(filter?: tasks.TaskFilterDTO): Promise<tasks.TaskDTO[]>;
	$executeTask(task: tasks.TaskHandleDTO | tasks.TaskDTO): Promise<tasks.TaskExecutionDTO>;
	$terminateTask(id: string): Promise<void>;
	$registerTaskSystem(scheme: string, info: tasks.TaskSystemInfoDTO): void;
	$customExecutionComplete(id: string, result?: number): Promise<void>;
}

export interface MainThreadExtensionServiceShape extends IDisposable {
	$activateExtension(extensionId: ExtensionIdentifier, reason: ExtensionActivationReason): Promise<void>;
	$onWillActivateExtension(extensionId: ExtensionIdentifier): void;
	$onDidActivateExtension(extensionId: ExtensionIdentifier, codeLoadingTime: number, activateCallTime: number, activateResolvedTime: number, activationReason: ExtensionActivationReason): void;
	$onExtensionActivationError(extensionId: ExtensionIdentifier, error: ExtensionActivationError): Promise<void>;
	$onExtensionRuntimeError(extensionId: ExtensionIdentifier, error: SerializedError): void;
	$onExtensionHostExit(code: number): void;
}

export interface SCMProviderFeatures {
	hasQuickDiffProvider?: boolean;
	count?: number;
	commitTemplate?: string;
	acceptInputCommand?: modes.Command;
	statusBarCommands?: ICommandDto[];
}

export interface SCMGroupFeatures {
	hideWhenEmpty?: boolean;
}

export type SCMRawResource = [
	number /*handle*/,
	UriComponents /*resourceUri*/,
	UriComponents[] /*icons: light, dark*/,
	string /*tooltip*/,
	boolean /*strike through*/,
	boolean /*faded*/
];

export type SCMRawResourceSplice = [
	number /* start */,
	number /* delete count */,
	SCMRawResource[]
];

export type SCMRawResourceSplices = [
	number, /*handle*/
	SCMRawResourceSplice[]
];

export interface MainThreadSCMShape extends IDisposable {
	$registerSourceControl(handle: number, id: string, label: string, rootUri: UriComponents | undefined): void;
	$updateSourceControl(handle: number, features: SCMProviderFeatures): void;
	$unregisterSourceControl(handle: number): void;

	$registerGroup(sourceControlHandle: number, handle: number, id: string, label: string): void;
	$updateGroup(sourceControlHandle: number, handle: number, features: SCMGroupFeatures): void;
	$updateGroupLabel(sourceControlHandle: number, handle: number, label: string): void;
	$unregisterGroup(sourceControlHandle: number, handle: number): void;

	$spliceResourceStates(sourceControlHandle: number, splices: SCMRawResourceSplices[]): void;

	$setInputBoxValue(sourceControlHandle: number, value: string): void;
	$setInputBoxPlaceholder(sourceControlHandle: number, placeholder: string): void;
	$setInputBoxVisibility(sourceControlHandle: number, visible: boolean): void;
	$setValidationProviderIsEnabled(sourceControlHandle: number, enabled: boolean): void;
}

export type DebugSessionUUID = string;

export interface IDebugConfiguration {
	type: string;
	name: string;
	request: string;
	[key: string]: any;
}

export interface IStartDebuggingOptions {
	parentSessionID?: DebugSessionUUID;
	repl?: IDebugSessionReplMode;
}

export interface MainThreadDebugServiceShape extends IDisposable {
	$registerDebugTypes(debugTypes: string[]): void;
	$sessionCached(sessionID: string): void;
	$acceptDAMessage(handle: number, message: DebugProtocol.ProtocolMessage): void;
	$acceptDAError(handle: number, name: string, message: string, stack: string | undefined): void;
	$acceptDAExit(handle: number, code: number | undefined, signal: string | undefined): void;
	$registerDebugConfigurationProvider(type: string, hasProvideMethod: boolean, hasResolveMethod: boolean, hasResolve2Method: boolean, hasProvideDaMethod: boolean, handle: number): Promise<void>;
	$registerDebugAdapterDescriptorFactory(type: string, handle: number): Promise<void>;
	$unregisterDebugConfigurationProvider(handle: number): void;
	$unregisterDebugAdapterDescriptorFactory(handle: number): void;
	$startDebugging(folder: UriComponents | undefined, nameOrConfig: string | IDebugConfiguration, options: IStartDebuggingOptions): Promise<boolean>;
	$setDebugSessionName(id: DebugSessionUUID, name: string): void;
	$customDebugAdapterRequest(id: DebugSessionUUID, command: string, args: any): Promise<any>;
	$appendDebugConsole(value: string): void;
	$startBreakpointEvents(): void;
	$registerBreakpoints(breakpoints: Array<ISourceMultiBreakpointDto | IFunctionBreakpointDto | IDataBreakpointDto>): Promise<void>;
	$unregisterBreakpoints(breakpointIds: string[], functionBreakpointIds: string[], dataBreakpointIds: string[]): Promise<void>;
}

export interface IOpenUriOptions {
	readonly allowTunneling?: boolean;
}

export interface MainThreadWindowShape extends IDisposable {
	$getWindowVisibility(): Promise<boolean>;
	$openUri(uri: UriComponents, uriString: string | undefined, options: IOpenUriOptions): Promise<boolean>;
	$asExternalUri(uri: UriComponents, options: IOpenUriOptions): Promise<UriComponents>;
}

export interface MainThreadTunnelServiceShape extends IDisposable {
	$openTunnel(tunnelOptions: TunnelOptions): Promise<TunnelDto | undefined>;
	$closeTunnel(remote: { host: string, port: number }): Promise<void>;
	$getTunnels(): Promise<TunnelDescription[]>;
	$registerCandidateFinder(): Promise<void>;
	$setTunnelProvider(): Promise<void>;
	$setCandidateFilter(): Promise<void>;
	$tunnelServiceReady(): Promise<void>;
}

export interface MainThreadTimelineShape extends IDisposable {
	$registerTimelineProvider(provider: TimelineProviderDescriptor): void;
	$unregisterTimelineProvider(source: string): void;
	$emitTimelineChangeEvent(e: TimelineChangeEvent): void;
}

// -- extension host

export interface ExtHostCommandsShape {
	$executeContributedCommand<T>(id: string, ...args: any[]): Promise<T>;
	$getContributedCommandHandlerDescriptions(): Promise<{ [id: string]: string | ICommandHandlerDescription; }>;
}

export interface ExtHostConfigurationShape {
	$initializeConfiguration(data: IConfigurationInitData): void;
	$acceptConfigurationChanged(data: IConfigurationInitData, change: IConfigurationChange): void;
}

export interface ExtHostDiagnosticsShape {
	$acceptMarkersChange(data: [UriComponents, IMarkerData[]][]): void;
}

export interface ExtHostDocumentContentProvidersShape {
	$provideTextDocumentContent(handle: number, uri: UriComponents): Promise<string | null | undefined>;
}

export interface IModelAddedData {
	uri: UriComponents;
	versionId: number;
	lines: string[];
	EOL: string;
	modeId: string;
	isDirty: boolean;
}
export interface ExtHostDocumentsShape {
	$acceptModelModeChanged(strURL: UriComponents, oldModeId: string, newModeId: string): void;
	$acceptModelSaved(strURL: UriComponents): void;
	$acceptDirtyStateChanged(strURL: UriComponents, isDirty: boolean): void;
	$acceptModelChanged(strURL: UriComponents, e: IModelChangedEvent, isDirty: boolean): void;
}

export interface ExtHostDocumentSaveParticipantShape {
	$participateInSave(resource: UriComponents, reason: SaveReason): Promise<boolean[]>;
}

export interface ITextEditorAddData {
	id: string;
	documentUri: UriComponents;
	options: IResolvedTextEditorConfiguration;
	selections: ISelection[];
	visibleRanges: IRange[];
	editorPosition: EditorViewColumn | undefined;
}
export interface ITextEditorPositionData {
	[id: string]: EditorViewColumn;
}
export interface IEditorPropertiesChangeData {
	options: IResolvedTextEditorConfiguration | null;
	selections: ISelectionChangeEvent | null;
	visibleRanges: IRange[] | null;
}
export interface ISelectionChangeEvent {
	selections: Selection[];
	source?: string;
}

export interface ExtHostEditorsShape {
	$acceptEditorPropertiesChanged(id: string, props: IEditorPropertiesChangeData): void;
	$acceptEditorPositionData(data: ITextEditorPositionData): void;
}

export interface IDocumentsAndEditorsDelta {
	removedDocuments?: UriComponents[];
	addedDocuments?: IModelAddedData[];
	removedEditors?: string[];
	addedEditors?: ITextEditorAddData[];
	newActiveEditor?: string | null;
}

export interface ExtHostDocumentsAndEditorsShape {
	$acceptDocumentsAndEditorsDelta(delta: IDocumentsAndEditorsDelta): void;
}

export interface ExtHostTreeViewsShape {
	$getChildren(treeViewId: string, treeItemHandle?: string): Promise<ITreeItem[]>;
	$setExpanded(treeViewId: string, treeItemHandle: string, expanded: boolean): void;
	$setSelection(treeViewId: string, treeItemHandles: string[]): void;
	$setVisible(treeViewId: string, visible: boolean): void;
}

export interface ExtHostWorkspaceShape {
	$initializeWorkspace(workspace: IWorkspaceData | null): void;
	$acceptWorkspaceData(workspace: IWorkspaceData | null): void;
	$handleTextSearchResult(result: search.IRawFileMatch2, requestId: number): void;
}

export interface ExtHostFileSystemShape {
	$stat(handle: number, resource: UriComponents): Promise<files.IStat>;
	$readdir(handle: number, resource: UriComponents): Promise<[string, files.FileType][]>;
	$readFile(handle: number, resource: UriComponents): Promise<VSBuffer>;
	$writeFile(handle: number, resource: UriComponents, content: VSBuffer, opts: files.FileWriteOptions): Promise<void>;
	$rename(handle: number, resource: UriComponents, target: UriComponents, opts: files.FileOverwriteOptions): Promise<void>;
	$copy(handle: number, resource: UriComponents, target: UriComponents, opts: files.FileOverwriteOptions): Promise<void>;
	$mkdir(handle: number, resource: UriComponents): Promise<void>;
	$delete(handle: number, resource: UriComponents, opts: files.FileDeleteOptions): Promise<void>;
	$watch(handle: number, session: number, resource: UriComponents, opts: files.IWatchOptions): void;
	$unwatch(handle: number, session: number): void;
	$open(handle: number, resource: UriComponents, opts: files.FileOpenOptions): Promise<number>;
	$close(handle: number, fd: number): Promise<void>;
	$read(handle: number, fd: number, pos: number, length: number): Promise<VSBuffer>;
	$write(handle: number, fd: number, pos: number, data: VSBuffer): Promise<number>;
}

export interface ExtHostLabelServiceShape {
	$registerResourceLabelFormatter(formatter: ResourceLabelFormatter): IDisposable;
}

export interface ExtHostAuthenticationShape {
	$getSessions(id: string): Promise<ReadonlyArray<modes.AuthenticationSession>>;
	$getSessionAccessToken(id: string, sessionId: string): Promise<string>;
	$login(id: string, scopes: string[]): Promise<modes.AuthenticationSession>;
	$logout(id: string, sessionId: string): Promise<void>;
}

export interface ExtHostSearchShape {
	$provideFileSearchResults(handle: number, session: number, query: search.IRawQuery, token: CancellationToken): Promise<search.ISearchCompleteStats>;
	$provideTextSearchResults(handle: number, session: number, query: search.IRawTextQuery, token: CancellationToken): Promise<search.ISearchCompleteStats>;
	$clearCache(cacheKey: string): Promise<void>;
}

export interface IResolveAuthorityErrorResult {
	type: 'error';
	error: {
		message: string | undefined;
		code: RemoteAuthorityResolverErrorCode;
		detail: any;
	};
}

export interface IResolveAuthorityOKResult {
	type: 'ok';
	value: ResolverResult;
}

export type IResolveAuthorityResult = IResolveAuthorityErrorResult | IResolveAuthorityOKResult;

export interface ExtHostExtensionServiceShape {
	$resolveAuthority(remoteAuthority: string, resolveAttempt: number): Promise<IResolveAuthorityResult>;
	$startExtensionHost(enabledExtensionIds: ExtensionIdentifier[]): Promise<void>;
	$activateByEvent(activationEvent: string): Promise<void>;
	$activate(extensionId: ExtensionIdentifier, reason: ExtensionActivationReason): Promise<boolean>;
	$setRemoteEnvironment(env: { [key: string]: string | null; }): Promise<void>;

	$deltaExtensions(toAdd: IExtensionDescription[], toRemove: ExtensionIdentifier[]): Promise<void>;

	$test_latency(n: number): Promise<number>;
	$test_up(b: VSBuffer): Promise<number>;
	$test_down(size: number): Promise<VSBuffer>;
}

export interface FileSystemEvents {
	created: UriComponents[];
	changed: UriComponents[];
	deleted: UriComponents[];
}

export interface ExtHostFileSystemEventServiceShape {
	$onFileEvent(events: FileSystemEvents): void;
	$onWillRunFileOperation(operation: files.FileOperation, target: UriComponents, source: UriComponents | undefined, timeout: number, token: CancellationToken): Promise<any>;
	$onDidRunFileOperation(operation: files.FileOperation, target: UriComponents, source: UriComponents | undefined): void;
}

export interface ObjectIdentifier {
	$ident?: number;
}

export namespace ObjectIdentifier {
	export const name = '$ident';
	export function mixin<T>(obj: T, id: number): T & ObjectIdentifier {
		Object.defineProperty(obj, name, { value: id, enumerable: true });
		return <T & ObjectIdentifier>obj;
	}
	export function of(obj: any): number {
		return obj[name];
	}
}

export interface ExtHostHeapServiceShape {
	$onGarbageCollection(ids: number[]): void;
}
export interface IRawColorInfo {
	color: [number, number, number, number];
	range: IRange;
}

export class IdObject {
	_id?: number;
	private static _n = 0;
	static mixin<T extends object>(object: T): T & IdObject {
		(<any>object)._id = IdObject._n++;
		return <any>object;
	}
}

export const enum ISuggestDataDtoField {
	label = 'a',
	kind = 'b',
	detail = 'c',
	documentation = 'd',
	sortText = 'e',
	filterText = 'f',
	preselect = 'g',
	insertText = 'h',
	insertTextRules = 'i',
	range = 'j',
	commitCharacters = 'k',
	additionalTextEdits = 'l',
	command = 'm',
	kindModifier = 'n',

	// to merge into label
	label2 = 'o',
}

export interface ISuggestDataDto {
	[ISuggestDataDtoField.label]: string;
	[ISuggestDataDtoField.label2]?: string | modes.CompletionItemLabel;
	[ISuggestDataDtoField.kind]: modes.CompletionItemKind;
	[ISuggestDataDtoField.detail]?: string;
	[ISuggestDataDtoField.documentation]?: string | IMarkdownString;
	[ISuggestDataDtoField.sortText]?: string;
	[ISuggestDataDtoField.filterText]?: string;
	[ISuggestDataDtoField.preselect]?: true;
	[ISuggestDataDtoField.insertText]?: string;
	[ISuggestDataDtoField.insertTextRules]?: modes.CompletionItemInsertTextRule;
	[ISuggestDataDtoField.range]?: IRange | { insert: IRange, replace: IRange; };
	[ISuggestDataDtoField.commitCharacters]?: string[];
	[ISuggestDataDtoField.additionalTextEdits]?: ISingleEditOperation[];
	[ISuggestDataDtoField.command]?: modes.Command;
	[ISuggestDataDtoField.kindModifier]?: modes.CompletionItemTag[];
	// not-standard
	x?: ChainedCacheId;
}

export const enum ISuggestResultDtoField {
	defaultRanges = 'a',
	completions = 'b',
	isIncomplete = 'c'
}

export interface ISuggestResultDto {
	[ISuggestResultDtoField.defaultRanges]: { insert: IRange, replace: IRange; };
	[ISuggestResultDtoField.completions]: ISuggestDataDto[];
	[ISuggestResultDtoField.isIncomplete]: undefined | true;
	x?: number;
}

export interface ISignatureHelpDto {
	id: CacheId;
	signatures: modes.SignatureInformation[];
	activeSignature: number;
	activeParameter: number;
}

export interface ISignatureHelpContextDto {
	readonly triggerKind: modes.SignatureHelpTriggerKind;
	readonly triggerCharacter?: string;
	readonly isRetrigger: boolean;
	readonly activeSignatureHelp?: ISignatureHelpDto;
}

export interface ILocationDto {
	uri: UriComponents;
	range: IRange;
}

export interface IDefinitionLinkDto {
	originSelectionRange?: IRange;
	uri: UriComponents;
	range: IRange;
	targetSelectionRange?: IRange;
}

export interface IWorkspaceSymbolDto extends IdObject {
	name: string;
	containerName?: string;
	kind: modes.SymbolKind;
	location: ILocationDto;
}

export interface IWorkspaceSymbolsDto extends IdObject {
	symbols: IWorkspaceSymbolDto[];
}

export interface IWorkspaceEditEntryMetadataDto {
	needsConfirmation: boolean;
	label: string;
	description?: string;
	iconPath?: { id: string } | UriComponents | { light: UriComponents, dark: UriComponents };
}

export interface IWorkspaceFileEditDto {
	oldUri?: UriComponents;
	newUri?: UriComponents;
	options?: modes.WorkspaceFileEditOptions
	metadata?: IWorkspaceEditEntryMetadataDto;
}

export interface IWorkspaceTextEditDto {
	resource: UriComponents;
	edit: modes.TextEdit;
	modelVersionId?: number;
	metadata?: IWorkspaceEditEntryMetadataDto;
}

export interface IWorkspaceEditDto {
	edits: Array<IWorkspaceFileEditDto | IWorkspaceTextEditDto>;

	// todo@joh reject should go into rename
	rejectReason?: string;
}

export function reviveWorkspaceEditDto(data: IWorkspaceEditDto | undefined): modes.WorkspaceEdit {
	if (data && data.edits) {
		for (const edit of data.edits) {
			if (typeof (<IWorkspaceTextEditDto>edit).resource === 'object') {
				(<IWorkspaceTextEditDto>edit).resource = URI.revive((<IWorkspaceTextEditDto>edit).resource);
			} else {
				(<IWorkspaceFileEditDto>edit).newUri = URI.revive((<IWorkspaceFileEditDto>edit).newUri);
				(<IWorkspaceFileEditDto>edit).oldUri = URI.revive((<IWorkspaceFileEditDto>edit).oldUri);
			}
			if (edit.metadata && edit.metadata.iconPath) {
				edit.metadata = revive(edit.metadata);
			}
		}
	}
	return <modes.WorkspaceEdit>data;
}

export type ICommandDto = ObjectIdentifier & modes.Command;

export interface ICodeActionDto {
	title: string;
	edit?: IWorkspaceEditDto;
	diagnostics?: IMarkerData[];
	command?: ICommandDto;
	kind?: string;
	isPreferred?: boolean;
	disabled?: string;
}

export interface ICodeActionListDto {
	cacheId: number;
	actions: ReadonlyArray<ICodeActionDto>;
}

export interface ICodeActionProviderMetadataDto {
	readonly providedKinds?: readonly string[];
	readonly documentation?: ReadonlyArray<{ readonly kind: string, readonly command: ICommandDto }>;
}

export type CacheId = number;
export type ChainedCacheId = [CacheId, CacheId];

export interface ILinksListDto {
	id?: CacheId;
	links: ILinkDto[];
}

export interface ILinkDto {
	cacheId?: ChainedCacheId;
	range: IRange;
	url?: string | UriComponents;
	tooltip?: string;
}

export interface ICodeLensListDto {
	cacheId?: number;
	lenses: ICodeLensDto[];
}

export interface ICodeLensDto {
	cacheId?: ChainedCacheId;
	range: IRange;
	command?: ICommandDto;
}

export type ICallHierarchyItemDto = Dto<CallHierarchyItem>;

export interface IIncomingCallDto {
	from: ICallHierarchyItemDto;
	fromRanges: IRange[];
}

export interface IOutgoingCallDto {
	fromRanges: IRange[];
	to: ICallHierarchyItemDto;
}

export interface ILanguageWordDefinitionDto {
	languageId: string;
	regexSource: string;
	regexFlags: string
}

export interface ExtHostLanguageFeaturesShape {
	$provideDocumentSymbols(handle: number, resource: UriComponents, token: CancellationToken): Promise<modes.DocumentSymbol[] | undefined>;
	$provideCodeLenses(handle: number, resource: UriComponents, token: CancellationToken): Promise<ICodeLensListDto | undefined>;
	$resolveCodeLens(handle: number, symbol: ICodeLensDto, token: CancellationToken): Promise<ICodeLensDto | undefined>;
	$releaseCodeLenses(handle: number, id: number): void;
	$provideDefinition(handle: number, resource: UriComponents, position: IPosition, token: CancellationToken): Promise<IDefinitionLinkDto[]>;
	$provideDeclaration(handle: number, resource: UriComponents, position: IPosition, token: CancellationToken): Promise<IDefinitionLinkDto[]>;
	$provideImplementation(handle: number, resource: UriComponents, position: IPosition, token: CancellationToken): Promise<IDefinitionLinkDto[]>;
	$provideTypeDefinition(handle: number, resource: UriComponents, position: IPosition, token: CancellationToken): Promise<IDefinitionLinkDto[]>;
	$provideHover(handle: number, resource: UriComponents, position: IPosition, token: CancellationToken): Promise<modes.Hover | undefined>;
	$provideEvaluatableExpression(handle: number, resource: UriComponents, position: IPosition, token: CancellationToken): Promise<modes.EvaluatableExpression | undefined>;
	$provideDocumentHighlights(handle: number, resource: UriComponents, position: IPosition, token: CancellationToken): Promise<modes.DocumentHighlight[] | undefined>;
	$provideReferences(handle: number, resource: UriComponents, position: IPosition, context: modes.ReferenceContext, token: CancellationToken): Promise<ILocationDto[] | undefined>;
	$provideCodeActions(handle: number, resource: UriComponents, rangeOrSelection: IRange | ISelection, context: modes.CodeActionContext, token: CancellationToken): Promise<ICodeActionListDto | undefined>;
	$releaseCodeActions(handle: number, cacheId: number): void;
	$provideDocumentFormattingEdits(handle: number, resource: UriComponents, options: modes.FormattingOptions, token: CancellationToken): Promise<ISingleEditOperation[] | undefined>;
	$provideDocumentRangeFormattingEdits(handle: number, resource: UriComponents, range: IRange, options: modes.FormattingOptions, token: CancellationToken): Promise<ISingleEditOperation[] | undefined>;
	$provideOnTypeFormattingEdits(handle: number, resource: UriComponents, position: IPosition, ch: string, options: modes.FormattingOptions, token: CancellationToken): Promise<ISingleEditOperation[] | undefined>;
	$provideWorkspaceSymbols(handle: number, search: string, token: CancellationToken): Promise<IWorkspaceSymbolsDto>;
	$resolveWorkspaceSymbol(handle: number, symbol: IWorkspaceSymbolDto, token: CancellationToken): Promise<IWorkspaceSymbolDto | undefined>;
	$releaseWorkspaceSymbols(handle: number, id: number): void;
	$provideRenameEdits(handle: number, resource: UriComponents, position: IPosition, newName: string, token: CancellationToken): Promise<IWorkspaceEditDto | undefined>;
	$resolveRenameLocation(handle: number, resource: UriComponents, position: IPosition, token: CancellationToken): Promise<modes.RenameLocation | undefined>;
	$provideDocumentSemanticTokens(handle: number, resource: UriComponents, previousResultId: number, token: CancellationToken): Promise<VSBuffer | null>;
	$releaseDocumentSemanticTokens(handle: number, semanticColoringResultId: number): void;
	$provideDocumentRangeSemanticTokens(handle: number, resource: UriComponents, range: IRange, token: CancellationToken): Promise<VSBuffer | null>;
	$provideCompletionItems(handle: number, resource: UriComponents, position: IPosition, context: modes.CompletionContext, token: CancellationToken): Promise<ISuggestResultDto | undefined>;
	$resolveCompletionItem(handle: number, resource: UriComponents, position: IPosition, id: ChainedCacheId, token: CancellationToken): Promise<ISuggestDataDto | undefined>;
	$releaseCompletionItems(handle: number, id: number): void;
	$provideSignatureHelp(handle: number, resource: UriComponents, position: IPosition, context: modes.SignatureHelpContext, token: CancellationToken): Promise<ISignatureHelpDto | undefined>;
	$releaseSignatureHelp(handle: number, id: number): void;
	$provideDocumentLinks(handle: number, resource: UriComponents, token: CancellationToken): Promise<ILinksListDto | undefined>;
	$resolveDocumentLink(handle: number, id: ChainedCacheId, token: CancellationToken): Promise<ILinkDto | undefined>;
	$releaseDocumentLinks(handle: number, id: number): void;
	$provideDocumentColors(handle: number, resource: UriComponents, token: CancellationToken): Promise<IRawColorInfo[]>;
	$provideColorPresentations(handle: number, resource: UriComponents, colorInfo: IRawColorInfo, token: CancellationToken): Promise<modes.IColorPresentation[] | undefined>;
	$provideFoldingRanges(handle: number, resource: UriComponents, context: modes.FoldingContext, token: CancellationToken): Promise<modes.FoldingRange[] | undefined>;
	$provideSelectionRanges(handle: number, resource: UriComponents, positions: IPosition[], token: CancellationToken): Promise<modes.SelectionRange[][]>;
	$prepareCallHierarchy(handle: number, resource: UriComponents, position: IPosition, token: CancellationToken): Promise<ICallHierarchyItemDto[] | undefined>;
	$provideCallHierarchyIncomingCalls(handle: number, sessionId: string, itemId: string, token: CancellationToken): Promise<IIncomingCallDto[] | undefined>;
	$provideCallHierarchyOutgoingCalls(handle: number, sessionId: string, itemId: string, token: CancellationToken): Promise<IOutgoingCallDto[] | undefined>;
	$releaseCallHierarchy(handle: number, sessionId: string): void;
	$setWordDefinitions(wordDefinitions: ILanguageWordDefinitionDto[]): void;
}

export interface ExtHostQuickOpenShape {
	$onItemSelected(handle: number): void;
	$validateInput(input: string): Promise<string | null | undefined>;
	$onDidChangeActive(sessionId: number, handles: number[]): void;
	$onDidChangeSelection(sessionId: number, handles: number[]): void;
	$onDidAccept(sessionId: number): void;
	$onDidChangeValue(sessionId: number, value: string): void;
	$onDidTriggerButton(sessionId: number, handle: number): void;
	$onDidHide(sessionId: number): void;
}

export interface IShellLaunchConfigDto {
	name?: string;
	executable?: string;
	args?: string[] | string;
	cwd?: string | UriComponents;
	env?: { [key: string]: string | null; };
}

export interface IShellDefinitionDto {
	label: string;
	path: string;
}

export interface IShellAndArgsDto {
	shell: string;
	args: string[] | string | undefined;
}

export interface ITerminalDimensionsDto {
	columns: number;
	rows: number;
}

export interface ExtHostTerminalServiceShape {
	$acceptTerminalClosed(id: number, exitCode: number | undefined): void;
	$acceptTerminalOpened(id: number, name: string, shellLaunchConfig: IShellLaunchConfigDto): void;
	$acceptActiveTerminalChanged(id: number | null): void;
	$acceptTerminalProcessId(id: number, processId: number): void;
	$acceptTerminalProcessData(id: number, data: string): void;
	$acceptTerminalTitleChange(id: number, name: string): void;
	$acceptTerminalDimensions(id: number, cols: number, rows: number): void;
	$acceptTerminalMaximumDimensions(id: number, cols: number, rows: number): void;
	$spawnExtHostProcess(id: number, shellLaunchConfig: IShellLaunchConfigDto, activeWorkspaceRootUri: UriComponents | undefined, cols: number, rows: number, isWorkspaceShellAllowed: boolean): void;
	$startExtensionTerminal(id: number, initialDimensions: ITerminalDimensionsDto | undefined): void;
	$acceptProcessInput(id: number, data: string): void;
	$acceptProcessResize(id: number, cols: number, rows: number): void;
	$acceptProcessShutdown(id: number, immediate: boolean): void;
	$acceptProcessRequestInitialCwd(id: number): void;
	$acceptProcessRequestCwd(id: number): void;
	$acceptProcessRequestLatency(id: number): number;
	$acceptWorkspacePermissionsChanged(isAllowed: boolean): void;
	$getAvailableShells(): Promise<IShellDefinitionDto[]>;
	$getDefaultShellAndArgs(useAutomationShell: boolean): Promise<IShellAndArgsDto>;
	$handleLink(id: number, link: string): Promise<boolean>;
}

export interface ExtHostSCMShape {
	$provideOriginalResource(sourceControlHandle: number, uri: UriComponents, token: CancellationToken): Promise<UriComponents | null>;
	$onInputBoxValueChange(sourceControlHandle: number, value: string): void;
	$executeResourceCommand(sourceControlHandle: number, groupHandle: number, handle: number): Promise<void>;
	$validateInput(sourceControlHandle: number, value: string, cursorPosition: number): Promise<[string, number] | undefined>;
	$setSelectedSourceControls(selectedSourceControlHandles: number[]): Promise<void>;
}

export interface ExtHostTaskShape {
	$provideTasks(handle: number, validTypes: { [key: string]: boolean; }): Thenable<tasks.TaskSetDTO>;
	$resolveTask(handle: number, taskDTO: tasks.TaskDTO): Thenable<tasks.TaskDTO | undefined>;
	$onDidStartTask(execution: tasks.TaskExecutionDTO, terminalId: number): void;
	$onDidStartTaskProcess(value: tasks.TaskProcessStartedDTO): void;
	$onDidEndTaskProcess(value: tasks.TaskProcessEndedDTO): void;
	$OnDidEndTask(execution: tasks.TaskExecutionDTO): void;
	$resolveVariables(workspaceFolder: UriComponents, toResolve: { process?: { name: string; cwd?: string; }, variables: string[]; }): Promise<{ process?: string; variables: { [key: string]: string; }; }>;
	$getDefaultShellAndArgs(): Thenable<{ shell: string, args: string[] | string | undefined; }>;
	$jsonTasksSupported(): Thenable<boolean>;
}

export interface IBreakpointDto {
	type: string;
	id?: string;
	enabled: boolean;
	condition?: string;
	hitCondition?: string;
	logMessage?: string;
}

export interface IFunctionBreakpointDto extends IBreakpointDto {
	type: 'function';
	functionName: string;
}

export interface IDataBreakpointDto extends IBreakpointDto {
	type: 'data';
	dataId: string;
	canPersist: boolean;
	label: string;
	accessTypes?: DebugProtocol.DataBreakpointAccessType[];
}

export interface ISourceBreakpointDto extends IBreakpointDto {
	type: 'source';
	uri: UriComponents;
	line: number;
	character: number;
}

export interface IBreakpointsDeltaDto {
	added?: Array<ISourceBreakpointDto | IFunctionBreakpointDto | IDataBreakpointDto>;
	removed?: string[];
	changed?: Array<ISourceBreakpointDto | IFunctionBreakpointDto | IDataBreakpointDto>;
}

export interface ISourceMultiBreakpointDto {
	type: 'sourceMulti';
	uri: UriComponents;
	lines: {
		id: string;
		enabled: boolean;
		condition?: string;
		hitCondition?: string;
		logMessage?: string;
		line: number;
		character: number;
	}[];
}

export interface IDebugSessionFullDto {
	id: DebugSessionUUID;
	type: string;
	name: string;
	folderUri: UriComponents | undefined;
	configuration: IConfig;
}

export type IDebugSessionDto = IDebugSessionFullDto | DebugSessionUUID;

export interface ExtHostDebugServiceShape {
	$substituteVariables(folder: UriComponents | undefined, config: IConfig): Promise<IConfig>;
	$runInTerminal(args: DebugProtocol.RunInTerminalRequestArguments): Promise<number | undefined>;
	$startDASession(handle: number, session: IDebugSessionDto): Promise<void>;
	$stopDASession(handle: number): Promise<void>;
	$sendDAMessage(handle: number, message: DebugProtocol.ProtocolMessage): void;
	$resolveDebugConfiguration(handle: number, folder: UriComponents | undefined, debugConfiguration: IConfig, token: CancellationToken): Promise<IConfig | null | undefined>;
	$resolveDebugConfigurationWithSubstitutedVariables(handle: number, folder: UriComponents | undefined, debugConfiguration: IConfig, token: CancellationToken): Promise<IConfig | null | undefined>;
	$provideDebugConfigurations(handle: number, folder: UriComponents | undefined, token: CancellationToken): Promise<IConfig[]>;
	$legacyDebugAdapterExecutable(handle: number, folderUri: UriComponents | undefined): Promise<IAdapterDescriptor>; // TODO@AW legacy
	$provideDebugAdapter(handle: number, session: IDebugSessionDto): Promise<IAdapterDescriptor>;
	$acceptDebugSessionStarted(session: IDebugSessionDto): void;
	$acceptDebugSessionTerminated(session: IDebugSessionDto): void;
	$acceptDebugSessionActiveChanged(session: IDebugSessionDto | undefined): void;
	$acceptDebugSessionCustomEvent(session: IDebugSessionDto, event: any): void;
	$acceptBreakpointsDelta(delta: IBreakpointsDeltaDto): void;
	$acceptDebugSessionNameChanged(session: IDebugSessionDto, name: string): void;
}


export interface DecorationRequest {
	readonly id: number;
	readonly handle: number;
	readonly uri: UriComponents;
}

export type DecorationData = [number, boolean, string, string, ThemeColor];
export type DecorationReply = { [id: number]: DecorationData; };

export interface ExtHostDecorationsShape {
	$provideDecorations(requests: DecorationRequest[], token: CancellationToken): Promise<DecorationReply>;
}

export interface ExtHostWindowShape {
	$onDidChangeWindowFocus(value: boolean): void;
}

export interface ExtHostLogServiceShape {
	$setLevel(level: LogLevel): void;
}

export interface MainThreadLogShape {
	$log(file: UriComponents, level: LogLevel, args: any[]): void;
}

export interface ExtHostOutputServiceShape {
	$setVisibleChannel(channelId: string | null): void;
}

export interface ExtHostProgressShape {
	$acceptProgressCanceled(handle: number): void;
}

export interface ExtHostCommentsShape {
	$createCommentThreadTemplate(commentControllerHandle: number, uriComponents: UriComponents, range: IRange): void;
	$updateCommentThreadTemplate(commentControllerHandle: number, threadHandle: number, range: IRange): Promise<void>;
	$deleteCommentThread(commentControllerHandle: number, commentThreadHandle: number): void;
	$provideCommentingRanges(commentControllerHandle: number, uriComponents: UriComponents, token: CancellationToken): Promise<IRange[] | undefined>;
	$toggleReaction(commentControllerHandle: number, threadHandle: number, uri: UriComponents, comment: modes.Comment, reaction: modes.CommentReaction): Promise<void>;
}

export interface ExtHostNotebookShape {
	$resolveNotebook(viewType: string, uri: UriComponents): Promise<number | undefined>;
	$executeNotebook(viewType: string, uri: UriComponents, cellHandle: number | undefined): Promise<void>;
	$createEmptyCell(viewType: string, uri: UriComponents, index: number, language: string, type: CellKind): Promise<ICellDto | undefined>;
	$deleteCell(viewType: string, uri: UriComponents, index: number): Promise<boolean>;
	$saveNotebook(viewType: string, uri: UriComponents): Promise<boolean>;
	$updateActiveEditor(viewType: string, uri: UriComponents): Promise<void>;
	$destoryNotebookDocument(viewType: string, uri: UriComponents): Promise<boolean>;
	$acceptDisplayOrder(displayOrder: INotebookDisplayOrder): void;
}

export interface ExtHostStorageShape {
	$acceptValue(shared: boolean, key: string, value: object | undefined): void;
}

export interface ExtHostThemingShape {
	$onColorThemeChange(themeType: string): void;
}

export interface MainThreadThemingShape extends IDisposable {
}

export interface ExtHostTunnelServiceShape {
	$findCandidatePorts(): Promise<{ host: string, port: number, detail: string }[]>;
	$filterCandidates(candidates: { host: string, port: number, detail: string }[]): Promise<boolean[]>;
	$forwardPort(tunnelOptions: TunnelOptions): Promise<TunnelDto> | undefined;
	$closeTunnel(remote: { host: string, port: number }): Promise<void>;
	$onDidTunnelsChange(): Promise<void>;
}

export interface ExtHostTimelineShape {
	$getTimeline(source: string, uri: UriComponents, options: TimelineOptions, token: CancellationToken, internalOptions?: InternalTimelineOptions): Promise<Timeline | undefined>;
}

// --- proxy identifiers

export const MainContext = {
	MainThreadAuthentication: createMainId<MainThreadAuthenticationShape>('MainThreadAuthentication'),
	MainThreadClipboard: createMainId<MainThreadClipboardShape>('MainThreadClipboard'),
	MainThreadCommands: createMainId<MainThreadCommandsShape>('MainThreadCommands'),
	MainThreadComments: createMainId<MainThreadCommentsShape>('MainThreadComments'),
	MainThreadConfiguration: createMainId<MainThreadConfigurationShape>('MainThreadConfiguration'),
	MainThreadConsole: createMainId<MainThreadConsoleShape>('MainThreadConsole'),
	MainThreadDebugService: createMainId<MainThreadDebugServiceShape>('MainThreadDebugService'),
	MainThreadDecorations: createMainId<MainThreadDecorationsShape>('MainThreadDecorations'),
	MainThreadDiagnostics: createMainId<MainThreadDiagnosticsShape>('MainThreadDiagnostics'),
	MainThreadDialogs: createMainId<MainThreadDiaglogsShape>('MainThreadDiaglogs'),
	MainThreadDocuments: createMainId<MainThreadDocumentsShape>('MainThreadDocuments'),
	MainThreadDocumentContentProviders: createMainId<MainThreadDocumentContentProvidersShape>('MainThreadDocumentContentProviders'),
	MainThreadTextEditors: createMainId<MainThreadTextEditorsShape>('MainThreadTextEditors'),
	MainThreadEditorInsets: createMainId<MainThreadEditorInsetsShape>('MainThreadEditorInsets'),
	MainThreadErrors: createMainId<MainThreadErrorsShape>('MainThreadErrors'),
	MainThreadTreeViews: createMainId<MainThreadTreeViewsShape>('MainThreadTreeViews'),
	MainThreadDownloadService: createMainId<MainThreadDownloadServiceShape>('MainThreadDownloadService'),
	MainThreadKeytar: createMainId<MainThreadKeytarShape>('MainThreadKeytar'),
	MainThreadLanguageFeatures: createMainId<MainThreadLanguageFeaturesShape>('MainThreadLanguageFeatures'),
	MainThreadLanguages: createMainId<MainThreadLanguagesShape>('MainThreadLanguages'),
	MainThreadLog: createMainId<MainThreadLogShape>('MainThread'),
	MainThreadMessageService: createMainId<MainThreadMessageServiceShape>('MainThreadMessageService'),
	MainThreadOutputService: createMainId<MainThreadOutputServiceShape>('MainThreadOutputService'),
	MainThreadProgress: createMainId<MainThreadProgressShape>('MainThreadProgress'),
	MainThreadQuickOpen: createMainId<MainThreadQuickOpenShape>('MainThreadQuickOpen'),
	MainThreadStatusBar: createMainId<MainThreadStatusBarShape>('MainThreadStatusBar'),
	MainThreadStorage: createMainId<MainThreadStorageShape>('MainThreadStorage'),
	MainThreadTelemetry: createMainId<MainThreadTelemetryShape>('MainThreadTelemetry'),
	MainThreadTerminalService: createMainId<MainThreadTerminalServiceShape>('MainThreadTerminalService'),
	MainThreadWebviews: createMainId<MainThreadWebviewsShape>('MainThreadWebviews'),
	MainThreadUrls: createMainId<MainThreadUrlsShape>('MainThreadUrls'),
	MainThreadWorkspace: createMainId<MainThreadWorkspaceShape>('MainThreadWorkspace'),
	MainThreadFileSystem: createMainId<MainThreadFileSystemShape>('MainThreadFileSystem'),
	MainThreadExtensionService: createMainId<MainThreadExtensionServiceShape>('MainThreadExtensionService'),
	MainThreadSCM: createMainId<MainThreadSCMShape>('MainThreadSCM'),
	MainThreadSearch: createMainId<MainThreadSearchShape>('MainThreadSearch'),
	MainThreadTask: createMainId<MainThreadTaskShape>('MainThreadTask'),
	MainThreadWindow: createMainId<MainThreadWindowShape>('MainThreadWindow'),
	MainThreadLabelService: createMainId<MainThreadLabelServiceShape>('MainThreadLabelService'),
	MainThreadNotebook: createMainId<MainThreadNotebookShape>('MainThreadNotebook'),
	MainThreadTheming: createMainId<MainThreadThemingShape>('MainThreadTheming'),
	MainThreadTunnelService: createMainId<MainThreadTunnelServiceShape>('MainThreadTunnelService'),
	MainThreadTimeline: createMainId<MainThreadTimelineShape>('MainThreadTimeline')
};

export const ExtHostContext = {
	ExtHostCommands: createExtId<ExtHostCommandsShape>('ExtHostCommands'),
	ExtHostConfiguration: createExtId<ExtHostConfigurationShape>('ExtHostConfiguration'),
	ExtHostDiagnostics: createExtId<ExtHostDiagnosticsShape>('ExtHostDiagnostics'),
	ExtHostDebugService: createExtId<ExtHostDebugServiceShape>('ExtHostDebugService'),
	ExtHostDecorations: createExtId<ExtHostDecorationsShape>('ExtHostDecorations'),
	ExtHostDocumentsAndEditors: createExtId<ExtHostDocumentsAndEditorsShape>('ExtHostDocumentsAndEditors'),
	ExtHostDocuments: createExtId<ExtHostDocumentsShape>('ExtHostDocuments'),
	ExtHostDocumentContentProviders: createExtId<ExtHostDocumentContentProvidersShape>('ExtHostDocumentContentProviders'),
	ExtHostDocumentSaveParticipant: createExtId<ExtHostDocumentSaveParticipantShape>('ExtHostDocumentSaveParticipant'),
	ExtHostEditors: createExtId<ExtHostEditorsShape>('ExtHostEditors'),
	ExtHostTreeViews: createExtId<ExtHostTreeViewsShape>('ExtHostTreeViews'),
	ExtHostFileSystem: createExtId<ExtHostFileSystemShape>('ExtHostFileSystem'),
	ExtHostFileSystemEventService: createExtId<ExtHostFileSystemEventServiceShape>('ExtHostFileSystemEventService'),
	ExtHostLanguageFeatures: createExtId<ExtHostLanguageFeaturesShape>('ExtHostLanguageFeatures'),
	ExtHostQuickOpen: createExtId<ExtHostQuickOpenShape>('ExtHostQuickOpen'),
	ExtHostExtensionService: createExtId<ExtHostExtensionServiceShape>('ExtHostExtensionService'),
	ExtHostLogService: createExtId<ExtHostLogServiceShape>('ExtHostLogService'),
	ExtHostTerminalService: createExtId<ExtHostTerminalServiceShape>('ExtHostTerminalService'),
	ExtHostSCM: createExtId<ExtHostSCMShape>('ExtHostSCM'),
	ExtHostSearch: createExtId<ExtHostSearchShape>('ExtHostSearch'),
	ExtHostTask: createExtId<ExtHostTaskShape>('ExtHostTask'),
	ExtHostWorkspace: createExtId<ExtHostWorkspaceShape>('ExtHostWorkspace'),
	ExtHostWindow: createExtId<ExtHostWindowShape>('ExtHostWindow'),
	ExtHostWebviews: createExtId<ExtHostWebviewsShape>('ExtHostWebviews'),
	ExtHostEditorInsets: createExtId<ExtHostEditorInsetsShape>('ExtHostEditorInsets'),
	ExtHostProgress: createMainId<ExtHostProgressShape>('ExtHostProgress'),
	ExtHostComments: createMainId<ExtHostCommentsShape>('ExtHostComments'),
	ExtHostStorage: createMainId<ExtHostStorageShape>('ExtHostStorage'),
	ExtHostUrls: createExtId<ExtHostUrlsShape>('ExtHostUrls'),
	ExtHostOutputService: createMainId<ExtHostOutputServiceShape>('ExtHostOutputService'),
	ExtHosLabelService: createMainId<ExtHostLabelServiceShape>('ExtHostLabelService'),
	ExtHostNotebook: createMainId<ExtHostNotebookShape>('ExtHostNotebook'),
	ExtHostTheming: createMainId<ExtHostThemingShape>('ExtHostTheming'),
	ExtHostTunnelService: createMainId<ExtHostTunnelServiceShape>('ExtHostTunnelService'),
	ExtHostAuthentication: createMainId<ExtHostAuthenticationShape>('ExtHostAuthentication'),
	ExtHostTimeline: createMainId<ExtHostTimelineShape>('ExtHostTimeline')
};<|MERGE_RESOLUTION|>--- conflicted
+++ resolved
@@ -577,7 +577,6 @@
 	readonly location: UriComponents;
 }
 
-<<<<<<< HEAD
 export interface NotebookExtensionDescription {
 	readonly id: ExtensionIdentifier;
 	readonly location: UriComponents;
@@ -586,10 +585,10 @@
 export enum WebviewEditorCapabilities {
 	Editable,
 	SupportsHotExit,
-=======
+}
+
 export interface CustomTextEditorCapabilities {
 	readonly supportsMove?: boolean;
->>>>>>> 2e1e4849
 }
 
 export interface MainThreadWebviewsShape extends IDisposable {
