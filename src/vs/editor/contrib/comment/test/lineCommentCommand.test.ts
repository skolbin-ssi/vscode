--- conflicted
+++ resolved
@@ -2,6 +2,7 @@
  *  Copyright (c) Microsoft Corporation. All rights reserved.
  *  Licensed under the MIT License. See License.txt in the project root for license information.
  *--------------------------------------------------------------------------------------------*/
+
 import * as assert from 'assert';
 import { Selection } from 'vs/editor/common/core/selection';
 import { TokenizationResult2 } from 'vs/editor/common/core/token';
@@ -13,15 +14,10 @@
 import { testCommand } from 'vs/editor/test/browser/testCommand';
 import { CommentMode } from 'vs/editor/test/common/commentMode';
 import { MockMode } from 'vs/editor/test/common/mocks/mockMode';
-<<<<<<< HEAD
-import { CommentRule } from 'vs/editor/common/modes/languageConfiguration';
-import { LanguageConfigurationRegistry } from 'vs/editor/common/modes/languageConfigurationRegistry';
 import { TestConfigurationService } from 'vs/platform/configuration/test/common/testConfigurationService';
 
 var mockConfigService = new TestConfigurationService();
 mockConfigService.setUserConfiguration('editor', { 'insertSpaceAfterComment': true });
-=======
->>>>>>> 17454d4e
 
 suite('Editor Contrib - Line Comment Command', () => {
 
@@ -55,7 +51,7 @@
 	test('case insensitive', function () {
 		function testLineCommentCommand(lines: string[], selection: Selection, expectedLines: string[], expectedSelection: Selection): void {
 			let mode = new CommentMode({ lineComment: 'rem' });
-			testCommand(lines, mode.getLanguageIdentifier(), selection, (sel) => new LineCommentCommand(sel, 4, Type.Toggle), expectedLines, expectedSelection);
+			testCommand(lines, mode.getLanguageIdentifier(), selection, (sel) => new LineCommentCommand(sel, 4, Type.Toggle, mockConfigService), expectedLines, expectedSelection);
 			mode.dispose();
 		}
 
